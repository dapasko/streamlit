"""
Streamlit Multi-Model Chat (Sonoma + DeepSeek) with:
- file upload (pdf/csv/json/txt/images/py)
- chunking/embedding & optional vector DB (local faiss or external Qdrant/Pinecone)
- summarization for long histories
- two selectable models: openrouter/sonoma-sky-alpha, deepseek/deepseek-chat-v3.1:free
- compatible with Streamlit Cloud (use st.secrets for OPENROUTER_API_KEY)
Notes:
- Optional features (vector DB) require extra packages from requirements_optional.txt
- Use secrets in Streamlit Cloud: OPENROUTER_API_KEY, (optional) PINECONE_KEY, PINECONE_ENV, QDRANT_URL, QDRANT_API_KEY
"""

import streamlit as st
from openai import OpenAI
import io
from PyPDF2 import PdfReader
from PIL import Image
import pandas as pd
import logging
import math
import os
import time

# Optional libs (vector store). We import lazily and handle missing packages gracefully.
_HAS_SENT_TRANSFORMERS = False
_HAS_FAISS = False
_HAS_QDRANT = False
_HAS_PINECONE = False

try:
    from sentence_transformers import SentenceTransformer
    _HAS_SENT_TRANSFORMERS = True
except Exception:
    _HAS_SENT_TRANSFORMERS = False

try:
    import faiss
    _HAS_FAISS = True
except Exception:
    _HAS_FAISS = False

try:
    import qdrant_client
    from qdrant_client import QdrantClient
    _HAS_QDRANT = True
except Exception:
    _HAS_QDRANT = False

try:
    import pinecone
    _HAS_PINECONE = True
except Exception:
    _HAS_PINECONE = False

# =========================
# Constants и Logging
# =========================
logging.basicConfig(level=logging.INFO)
logger = logging.getLogger(__name__)

MAX_FILE_SIZE = 30 * 1024 * 1024  # 30 MB per file
CHUNK_TOKENS = 1500  # target chunk size in "approx tokens" (used for chunking by characters)
CHUNK_OVERLAP = 200
MAX_HISTORY = 40  # keep fairly large; summarization will compress older parts
SUPPORTED_EXT = ['txt', 'pdf', 'jpg', 'jpeg', 'png', 'csv', 'json', 'py', 'md']

# =========================
# Helper utilities
# =========================
def chunk_text(text: str, chunk_size=CHUNK_TOKENS, overlap=CHUNK_OVERLAP):
    """Разбить текст на чанки по символам приближенно, учитывая overlap."""
    if not text:
        return []
    # simple approach: approximate tokens ~ characters. We'll split by sentences/lines for nicer chunks
    text = text.replace('\r\n', '\n')
    pieces = []
    start = 0
    length = len(text)
    while start < length:
        end = start + chunk_size
        if end >= length:
            pieces.append(text[start: length])
            break
        # try to break at newline or space backwards
        sep_pos = text.rfind('\n', start, end)
        if sep_pos == -1:
            sep_pos = text.rfind(' ', start, end)
        if sep_pos == -1 or sep_pos <= start:
            sep_pos = end
        pieces.append(text[start:sep_pos])
        start = max(sep_pos - overlap, sep_pos)
    return [p.strip() for p in pieces if p.strip()]

# =========================
# OpenRouter client
# =========================
@st.cache_resource
def get_client():
    api_key = st.secrets.get("OPENROUTER_API_KEY") or os.getenv("OPENROUTER_API_KEY")
    if not api_key:
        st.error("❌ Не найден OPENROUTER_API_KEY в st.secrets или окружении. Добавь ключ в Settings → Secrets.")
        st.stop()
    client = OpenAI(base_url="https://openrouter.ai/api/v1", api_key=api_key)
    return client

client = get_client()

# =========================
# Optional local embedding model + FAISS vector store
# =========================
EMBEDDING_DIM = None
_embedding_model = None

def init_local_embedding_model(name="all-MiniLM-L6-v2"):
    global _embedding_model, EMBEDDING_DIM
    if not _HAS_SENT_TRANSFORMERS:
        st.warning("Локальные эмбеддинги недоступны — не установлена sentence-transformers. Установи дополнительные зависимости для векторной памяти.")
        return None
    if _embedding_model is None:
        _embedding_model = SentenceTransformer(name)
        EMBEDDING_DIM = _embedding_model.get_sentence_embedding_dimension()
    return _embedding_model

def embed_texts(texts):
    """Возвращает list of vectors for given texts."""
    if _HAS_SENT_TRANSFORMERS:
        model = init_local_embedding_model()
        return model.encode(texts, show_progress_bar=False, convert_to_numpy=True)
    else:
        raise RuntimeError("sentence-transformers не доступен")

# FAISS index holder in session
if "faiss_index" not in st.session_state:
    st.session_state.faiss_index = None
if "faiss_metadata" not in st.session_state:
    st.session_state.faiss_metadata = []

def create_faiss_index(vectors, metadatas):
    if not _HAS_FAISS:
        st.warning("FAISS не доступен — не установлена faiss-cpu. Установи опциональные зависимости.")
        return
    dim = vectors.shape[1]
    index = faiss.IndexFlatL2(dim)
    index.add(vectors)
    st.session_state.faiss_index = index
    st.session_state.faiss_metadata = metadatas

def add_to_faiss(vectors, metadatas):
    """Append vectors and metadata to session faiss index (rebuilds if needed)."""
    import numpy as np
    if not _HAS_FAISS:
        raise RuntimeError("faiss не доступен")
    if st.session_state.faiss_index is None:
        create_faiss_index(vectors, metadatas)
    else:
        st.session_state.faiss_index.add(vectors)
        st.session_state.faiss_metadata.extend(metadatas)

def query_faiss(query_vec, top_k=5):
    import numpy as np
    if st.session_state.faiss_index is None:
        return []
    D, I = st.session_state.faiss_index.search(query_vec, top_k)
    results = []
    for idx in I[0]:
        if idx < len(st.session_state.faiss_metadata):
            results.append(st.session_state.faiss_metadata[idx])
    return results

# =========================
# UI and main logic
# =========================
SYSTEM_PROMPT = {
    "role": "system",
    "content": (
        "You are Sonoma, an experienced fullstack Python developer. "
        "Answer in Russian if user writes in Russian. Provide code blocks wrapped in ```python when relevant. "
        "Be helpful and concise."
    )
}

st.set_page_config(page_title="Sonoma Multi-Model Chat", layout="wide")
st.title("🤖 Sonoma / DeepSeek — расширенный Multi-Model Chat")

# Sidebar controls
with st.sidebar:
    st.header("Настройки чата")
    model_name = st.selectbox("Выберите модель", ["openrouter/sonoma-sky-alpha", "deepseek/deepseek-chat-v3.1:free"])
    mode = st.selectbox("Режим", ["balanced", "creative", "precise"])
    thinking_mode = st.checkbox("🧠 Режим максимального обдумывания (низкая температура)", value=False)
    use_vector_memory = st.checkbox("🗂️ Включить векторную память (RAG)", value=False)
    embedding_backend = st.selectbox("Backend для эмбеддингов (опционально)", ["local (sentence-transformers + faiss)", "qdrant", "pinecone", "none"])
    st.markdown("---")
    uploaded_files = st.file_uploader("📁 Загрузить файлы (pdf/csv/json/txt/images/py)", accept_multiple_files=True)
    if st.button("🗑️ Очистить чат и память"):
        st.session_state.clear()
        st.experimental_rerun()

# Ensure session messages
if "messages" not in st.session_state:
    st.session_state.messages = [SYSTEM_PROMPT]

# Process uploaded files
if uploaded_files:
    st.info(f"Загружено {len(uploaded_files)} файлов — обрабатываю...")
    for f in uploaded_files:
        if f.size > MAX_FILE_SIZE:
            st.warning(f"Файл {f.name} превышает {MAX_FILE_SIZE/1024/1024:.1f}MB и пропущен.")
            continue
        ext = f.name.split(".")[-1].lower()
        if ext not in SUPPORTED_EXT:
            st.warning(f"Формат {ext} не поддерживается, пропускаю {f.name}.")
            continue

        if ext in ["jpg", "jpeg", "png"]:
            img = Image.open(f)
            st.image(img, caption=f.name, width=300)
            preview = f"[IMAGE PREVIEW] {f.name} ({img.size[0]}x{img.size[1]})"
            st.session_state.messages.append({"role":"user","content": preview})
        elif ext == "pdf":
            try:
                pdf_bytes = f.read()
                reader = PdfReader(io.BytesIO(pdf_bytes))
                pages_texts = []
                for p in reader.pages:
                    txt = p.extract_text() or ""
                    pages_texts.append(txt)
                full_text = "\n\n".join(pages_texts)
                st.text_area(f"Preview: {f.name}", value=(full_text[:1000] + "...") if len(full_text)>1000 else full_text, height=200)
                # chunk and optionally add to vector DB
                chunks = chunk_text(full_text)
                for c in chunks:
                    st.session_state.messages.append({"role":"user","content": f"[file:{f.name}] " + c})
                # optionally index chunks
                if use_vector_memory and embedding_backend.startswith("local") and _HAS_SENT_TRANSFORMERS and _HAS_FAISS:
                    vectors = embed_texts(chunks)
                    metadatas = [{"source": f.name, "text": c} for c in chunks]
                    add_to_faiss(vectors, metadatas)
                    st.success(f"Indexed {len(chunks)} chunks to local FAISS")
            except Exception as e:
                st.error(f"Ошибка чтения PDF {f.name}: {e}")
        elif ext in ["txt","py","md"]:
            text = f.read().decode("utf-8", errors="ignore")
            st.text_area(f"Preview: {f.name}", value=text[:2000], height=200)
            chunks = chunk_text(text)
            for c in chunks:
                st.session_state.messages.append({"role":"user","content": f"[file:{f.name}] " + c})
            if use_vector_memory and embedding_backend.startswith("local") and _HAS_SENT_TRANSFORMERS and _HAS_FAISS:
                vectors = embed_texts(chunks)
                metadatas = [{"source": f.name, "text": c} for c in chunks]
                add_to_faiss(vectors, metadatas)
                st.success(f"Indexed {len(chunks)} chunks to local FAISS")
        elif ext == "csv":
            try:
                df = pd.read_csv(f)
                st.dataframe(df.head(20))
                text = df.to_csv(index=False)
                chunks = chunk_text(text)
                for c in chunks:
                    st.session_state.messages.append({"role":"user","content": f"[file:{f.name}] " + c})
            except Exception as e:
                st.error(f"Ошибка парсинга CSV {f.name}: {e}")
        elif ext == "json":
            try:
                txt = f.read().decode("utf-8", errors="ignore")
                st.json(txt)
                chunks = chunk_text(txt)
                for c in chunks:
                    st.session_state.messages.append({"role":"user","content": f"[file:{f.name}] " + c})
            except Exception as e:
                st.error(f"Ошибка парсинга JSON {f.name}: {e}")

# Show chat history (user & assistant only)
st.write("### История чата")
for msg in st.session_state.messages[1:]:
    role = msg.get("role","user")
    content = msg.get("content","")
    if role == "user":
        st.markdown(f"**User:** {content}")
    elif role == "assistant":
        st.markdown(f"**Assistant:** {content}")
    else:
        # show system/file messages lightly
        st.markdown(f"*{role}*: {content[:400]}")

<<<<<<< HEAD
=======
# Input
>>>>>>> ec519e13
prompt = st.chat_input("Введите сообщение или команду (например: /summarize /search)")

if prompt:
    st.session_state.messages.append({"role":"user","content":prompt})
<<<<<<< HEAD
    # убираем st.experimental_rerun()

=======
    st.experimental_rerun()  # rerun to show the input immediately (simpler UX)
>>>>>>> ec519e13

# Command buttons
col1, col2, col3 = st.columns([1,1,2])
with col1:
    if st.button("Ответить (generate)"):
        # build messages and call API
        sys_prompt = SYSTEM_PROMPT.copy()
        if thinking_mode:
            sys_prompt["content"] += "\n\nPlease think step-by-step before answering."

        # retrieve vector context if enabled and available
        context_texts = []
        if use_vector_memory and _HAS_SENT_TRANSFORMERS and _HAS_FAISS and st.session_state.faiss_index is not None:
            # take last user message as query
            last_user = next((m for m in reversed(st.session_state.messages) if m["role"]=="user"), None)
            if last_user:
                q = last_user["content"]
                qv = embed_texts([q])
                hits = query_faiss(qv, top_k=5)
                if hits:
                    st.info(f"Найдено {len(hits)} релевантных фрагментов из памяти.")
                    for h in hits:
                        context_texts.append(h["text"] if "text" in h else h.get("content",""))
        # build API messages: system + optional retrieved + recent
        api_msgs = [sys_prompt]
        if context_texts:
            retrieved = "\n\n---\n".join(context_texts)
            api_msgs.append({"role":"system","content": f"Релевантные фрагменты из вашей базы знаний:\n{retrieved}"})
        # include recent history but limit length
        recent = st.session_state.messages[-MAX_HISTORY:]
        for m in recent[1:]:
            api_msgs.append({"role": m["role"], "content": m["content"]})

        # model params based on mode
        if mode == "creative":
            temp = 0.9
            max_tokens = 2000
        elif mode == "precise":
            temp = 0.15
            max_tokens = 1500
        else:
            temp = 0.5
            max_tokens = 1800
        if thinking_mode:
            temp = min(temp, 0.35)

        with st.spinner("Генерирую ответ..."):
            try:
                completion = client.chat.completions.create(
                    model=model_name,
                    messages=api_msgs,
                    temperature=temp,
                    max_tokens=max_tokens
                )
                reply = completion.choices[0].message.content
                st.session_state.messages.append({"role":"assistant","content":reply})
                st.experimental_rerun()
            except Exception as e:
                st.error(f"Ошибка API: {e}")

with col2:
    if st.button("Summarize history"):
        # Summarize older part of history to compress memory
        if len(st.session_state.messages) <= 5:
            st.warning("История короткая — нечего суммаризовать.")
        else:
            older = st.session_state.messages[1: max(1, len(st.session_state.messages)-10)]
            old_texts = []
            for m in older:
                if isinstance(m.get("content"), str):
                    old_texts.append(f"{m['role']}: {m['content']}")
            summary_prompt = {"role":"system","content":"Суммаризуй следующие сообщения в 3-6 предложениях, выкопировав ключевые факты и предпочтения пользователя: " + "\n\n".join(old_texts)}
            try:
                summ = client.chat.completions.create(
                    model=model_name,
                    messages=[summary_prompt],
                    temperature=0.2,
                    max_tokens=400
                )
                summary_text = summ.choices[0].message.content
                # delete older chunk and insert summary as system context
                st.session_state.messages = [st.session_state.messages[0]] + st.session_state.messages[-10:]
                st.session_state.messages.insert(1, {"role":"system","content": f"Summary of earlier conversation: {summary_text}"})
                st.success("История суммаризована и вставлена как системное сообщение.")
                st.experimental_rerun()
            except Exception as e:
                st.error(f"Ошибка суммаризации: {e}")

with col3:
    if st.button("Export chat as TXT"):
        if len(st.session_state.messages) <= 1:
            st.warning("Нет содержимого для экспорта.")
        else:
            out = io.StringIO()
            for m in st.session_state.messages[1:]:
                out.write(f"{m['role'].upper()}:\n{m['content']}\n\n")
            st.download_button("Download chat", data=out.getvalue(), file_name="chat_export.txt", mime="text/plain")

# Footer diagnostics
st.markdown("---")
st.markdown("**Diagnostics**")
st.write(f"Model: {model_name} | Mode: {mode} | Thinking: {thinking_mode}")
st.write(f"Messages in session: {len(st.session_state.messages)}")
if use_vector_memory:
    st.write(f"Local FAISS index present: {st.session_state.faiss_index is not None and _HAS_FAISS}")
    st.write(f"Sentence-transformers available: {_HAS_SENT_TRANSFORMERS}")
    st.write(f"faiss available: {_HAS_FAISS}")
    st.write(f"qdrant available: {_HAS_QDRANT}; pinecone available: {_HAS_PINECONE}")

st.caption("Подсказка: для векторной памяти включите local backend и установите sentence-transformers + faiss-cpu (см. requirements_optional.txt).")<|MERGE_RESOLUTION|>--- conflicted
+++ resolved
@@ -1,409 +1,152 @@
-"""
-Streamlit Multi-Model Chat (Sonoma + DeepSeek) with:
-- file upload (pdf/csv/json/txt/images/py)
-- chunking/embedding & optional vector DB (local faiss or external Qdrant/Pinecone)
-- summarization for long histories
-- two selectable models: openrouter/sonoma-sky-alpha, deepseek/deepseek-chat-v3.1:free
-- compatible with Streamlit Cloud (use st.secrets for OPENROUTER_API_KEY)
-Notes:
-- Optional features (vector DB) require extra packages from requirements_optional.txt
-- Use secrets in Streamlit Cloud: OPENROUTER_API_KEY, (optional) PINECONE_KEY, PINECONE_ENV, QDRANT_URL, QDRANT_API_KEY
-"""
-
 import streamlit as st
 from openai import OpenAI
 import io
 from PyPDF2 import PdfReader
 from PIL import Image
-import pandas as pd
+import mimetypes
+import pandas as pd  # Для обработки CSV/JSON
 import logging
-import math
-import os
-import time
-
-# Optional libs (vector store). We import lazily and handle missing packages gracefully.
-_HAS_SENT_TRANSFORMERS = False
-_HAS_FAISS = False
-_HAS_QDRANT = False
-_HAS_PINECONE = False
-
-try:
-    from sentence_transformers import SentenceTransformer
-    _HAS_SENT_TRANSFORMERS = True
-except Exception:
-    _HAS_SENT_TRANSFORMERS = False
-
-try:
-    import faiss
-    _HAS_FAISS = True
-except Exception:
-    _HAS_FAISS = False
-
-try:
-    import qdrant_client
-    from qdrant_client import QdrantClient
-    _HAS_QDRANT = True
-except Exception:
-    _HAS_QDRANT = False
-
-try:
-    import pinecone
-    _HAS_PINECONE = True
-except Exception:
-    _HAS_PINECONE = False
 
 # =========================
 # Constants и Logging
 # =========================
+MAX_FILE_SIZE = 10 * 1024 * 1024  # 10MB
+MAX_HISTORY = 20  # Максимум сообщений для API (с учётом summarization)
+SUPPORTED_TYPES = ['.txt', '.pdf', '.jpg', '.png', '.csv', '.json', '.py']
+
+# Logging для отладки (не выводит в UI, но полезно)
 logging.basicConfig(level=logging.INFO)
 logger = logging.getLogger(__name__)
 
-MAX_FILE_SIZE = 30 * 1024 * 1024  # 30 MB per file
-CHUNK_TOKENS = 1500  # target chunk size in "approx tokens" (used for chunking by characters)
-CHUNK_OVERLAP = 200
-MAX_HISTORY = 40  # keep fairly large; summarization will compress older parts
-SUPPORTED_EXT = ['txt', 'pdf', 'jpg', 'jpeg', 'png', 'csv', 'json', 'py', 'md']
-
 # =========================
-# Helper utilities
-# =========================
-def chunk_text(text: str, chunk_size=CHUNK_TOKENS, overlap=CHUNK_OVERLAP):
-    """Разбить текст на чанки по символам приближенно, учитывая overlap."""
-    if not text:
-        return []
-    # simple approach: approximate tokens ~ characters. We'll split by sentences/lines for nicer chunks
-    text = text.replace('\r\n', '\n')
-    pieces = []
-    start = 0
-    length = len(text)
-    while start < length:
-        end = start + chunk_size
-        if end >= length:
-            pieces.append(text[start: length])
-            break
-        # try to break at newline or space backwards
-        sep_pos = text.rfind('\n', start, end)
-        if sep_pos == -1:
-            sep_pos = text.rfind(' ', start, end)
-        if sep_pos == -1 or sep_pos <= start:
-            sep_pos = end
-        pieces.append(text[start:sep_pos])
-        start = max(sep_pos - overlap, sep_pos)
-    return [p.strip() for p in pieces if p.strip()]
-
-# =========================
-# OpenRouter client
+# Настройка API клиента
 # =========================
 @st.cache_resource
 def get_client():
-    api_key = st.secrets.get("OPENROUTER_API_KEY") or os.getenv("OPENROUTER_API_KEY")
+    """Инициализация клиента OpenAI с проверкой ключа."""
+    api_key = st.secrets.get("OPENROUTER_API_KEY")
     if not api_key:
-        st.error("❌ Не найден OPENROUTER_API_KEY в st.secrets или окружении. Добавь ключ в Settings → Secrets.")
+        st.error("❌ API-ключ не найден в secrets.toml. Добавьте OPENROUTER_API_KEY = 'your_key'.")
         st.stop()
-    client = OpenAI(base_url="https://openrouter.ai/api/v1", api_key=api_key)
+    client = OpenAI(
+        base_url="https://openrouter.ai/api/v1",
+        api_key=api_key,
+    )
     return client
 
 client = get_client()
 
 # =========================
-# Optional local embedding model + FAISS vector store
+# Системные промпты
 # =========================
-EMBEDDING_DIM = None
-_embedding_model = None
+BASE_SYSTEM_PROMPT = {
+    "role": "system",
+    "content": """You are Sonoma, an experienced fullstack Python developer built by Oak AI. 
+Your users are Russian-speaking clients who may come to you with any request: from coding help (Python, Streamlit, web dev, APIs, databases) to general advice, file analysis, or everyday questions. 
+You know or can figure out answers to everything — analyze problems logically, provide code snippets, step-by-step guides, and practical solutions. 
+Always respond in Russian if the query is in Russian; otherwise, use English. Be friendly, helpful, witty, and use emojis where appropriate. 
+Structure responses: use ```python for code blocks, bullet points or numbered lists for steps, bold for key points. 
+If a file is uploaded, analyze it as developer: check for errors in code, suggest improvements, or summarize content. 
+For images, since you are text-based, ask the user to describe it or suggest Python code to process it (e.g., with Pillow). 
+Do not generate harmful content or role-play unless asked. You have session memory but no persistent storage."""
+}
 
-def init_local_embedding_model(name="all-MiniLM-L6-v2"):
-    global _embedding_model, EMBEDDING_DIM
-    if not _HAS_SENT_TRANSFORMERS:
-        st.warning("Локальные эмбеддинги недоступны — не установлена sentence-transformers. Установи дополнительные зависимости для векторной памяти.")
-        return None
-    if _embedding_model is None:
-        _embedding_model = SentenceTransformer(name)
-        EMBEDDING_DIM = _embedding_model.get_sentence_embedding_dimension()
-    return _embedding_model
-
-def embed_texts(texts):
-    """Возвращает list of vectors for given texts."""
-    if _HAS_SENT_TRANSFORMERS:
-        model = init_local_embedding_model()
-        return model.encode(texts, show_progress_bar=False, convert_to_numpy=True)
-    else:
-        raise RuntimeError("sentence-transformers не доступен")
-
-# FAISS index holder in session
-if "faiss_index" not in st.session_state:
-    st.session_state.faiss_index = None
-if "faiss_metadata" not in st.session_state:
-    st.session_state.faiss_metadata = []
-
-def create_faiss_index(vectors, metadatas):
-    if not _HAS_FAISS:
-        st.warning("FAISS не доступен — не установлена faiss-cpu. Установи опциональные зависимости.")
-        return
-    dim = vectors.shape[1]
-    index = faiss.IndexFlatL2(dim)
-    index.add(vectors)
-    st.session_state.faiss_index = index
-    st.session_state.faiss_metadata = metadatas
-
-def add_to_faiss(vectors, metadatas):
-    """Append vectors and metadata to session faiss index (rebuilds if needed)."""
-    import numpy as np
-    if not _HAS_FAISS:
-        raise RuntimeError("faiss не доступен")
-    if st.session_state.faiss_index is None:
-        create_faiss_index(vectors, metadatas)
-    else:
-        st.session_state.faiss_index.add(vectors)
-        st.session_state.faiss_metadata.extend(metadatas)
-
-def query_faiss(query_vec, top_k=5):
-    import numpy as np
-    if st.session_state.faiss_index is None:
-        return []
-    D, I = st.session_state.faiss_index.search(query_vec, top_k)
-    results = []
-    for idx in I[0]:
-        if idx < len(st.session_state.faiss_metadata):
-            results.append(st.session_state.faiss_metadata[idx])
-    return results
+THINKING_MODE_PROMPT = "Before answering, think step by step: 1) Analyze the problem or request. 2) Outline the key steps or considerations. 3) Provide a clear, detailed solution or code. This ensures thorough and accurate responses."
 
 # =========================
-# UI and main logic
+# Функции для обработки файлов (улучшенная с кэшем и валидацией)
 # =========================
-SYSTEM_PROMPT = {
-    "role": "system",
-    "content": (
-        "You are Sonoma, an experienced fullstack Python developer. "
-        "Answer in Russian if user writes in Russian. Provide code blocks wrapped in ```python when relevant. "
-        "Be helpful and concise."
-    )
-}
+@st.cache_data
+def process_file(uploaded_file):
+    """Обработка одного файла: валидация, парсинг, preview."""
+    if uploaded_file.size > MAX_FILE_SIZE:
+        return {"error": f"Файл {uploaded_file.name} слишком большой ({uploaded_file.size / 1024 / 1024:.1f} MB). Максимум: 10MB."}
 
-st.set_page_config(page_title="Sonoma Multi-Model Chat", layout="wide")
-st.title("🤖 Sonoma / DeepSeek — расширенный Multi-Model Chat")
+    file_extension = mimetypes.guess_extension(uploaded_file.type) or ''
+    if file_extension not in SUPPORTED_TYPES:
+        return {"error": f"Тип файла {file_extension} не поддерживается. Поддержка: {', '.join(SUPPORTED_TYPES)}"}
 
-# Sidebar controls
-with st.sidebar:
-    st.header("Настройки чата")
-    model_name = st.selectbox("Выберите модель", ["openrouter/sonoma-sky-alpha", "deepseek/deepseek-chat-v3.1:free"])
-    mode = st.selectbox("Режим", ["balanced", "creative", "precise"])
-    thinking_mode = st.checkbox("🧠 Режим максимального обдумывания (низкая температура)", value=False)
-    use_vector_memory = st.checkbox("🗂️ Включить векторную память (RAG)", value=False)
-    embedding_backend = st.selectbox("Backend для эмбеддингов (опционально)", ["local (sentence-transformers + faiss)", "qdrant", "pinecone", "none"])
-    st.markdown("---")
-    uploaded_files = st.file_uploader("📁 Загрузить файлы (pdf/csv/json/txt/images/py)", accept_multiple_files=True)
-    if st.button("🗑️ Очистить чат и память"):
-        st.session_state.clear()
-        st.experimental_rerun()
+    uploaded_file.seek(0)  # Сброс позиции в потоке
+    progress_bar = st.progress(0)
 
-# Ensure session messages
-if "messages" not in st.session_state:
-    st.session_state.messages = [SYSTEM_PROMPT]
+    try:
+        if file_extension.lower() in ['.jpg', '.jpeg', '.png', '.gif', '.bmp']:
+            image = Image.open(uploaded_file)
+            st.image(image, caption=uploaded_file.name, width=200)
+            preview = f"Изображение '{uploaded_file.name}' (размер: {uploaded_file.size} байт). Опиши его, и я помогу с Python-кодом для обработки (например, Pillow)."
+            content = preview  # Для промпта
+            file_type = "image"
+            progress_bar.progress(1)
 
-# Process uploaded files
-if uploaded_files:
-    st.info(f"Загружено {len(uploaded_files)} файлов — обрабатываю...")
-    for f in uploaded_files:
-        if f.size > MAX_FILE_SIZE:
-            st.warning(f"Файл {f.name} превышает {MAX_FILE_SIZE/1024/1024:.1f}MB и пропущен.")
-            continue
-        ext = f.name.split(".")[-1].lower()
-        if ext not in SUPPORTED_EXT:
-            st.warning(f"Формат {ext} не поддерживается, пропускаю {f.name}.")
-            continue
+        elif file_extension.lower() == '.pdf':
+            pdf_bytes = uploaded_file.read()
+            reader = PdfReader(io.BytesIO(pdf_bytes))
+            text = ""
+            num_pages = len(reader.pages)
+            for i, page in enumerate(reader.pages):
+                text += page.extract_text() + "\n"
+                progress_bar.progress((i + 1) / num_pages if num_pages > 0 else 1)
+            preview = text[:1000] + "..." if len(text) > 1000 else text
+            content = text[:4000] + "..." if len(text) > 4000 else text
+            file_type = "pdf"
 
-        if ext in ["jpg", "jpeg", "png"]:
-            img = Image.open(f)
-            st.image(img, caption=f.name, width=300)
-            preview = f"[IMAGE PREVIEW] {f.name} ({img.size[0]}x{img.size[1]})"
-            st.session_state.messages.append({"role":"user","content": preview})
-        elif ext == "pdf":
-            try:
-                pdf_bytes = f.read()
-                reader = PdfReader(io.BytesIO(pdf_bytes))
-                pages_texts = []
-                for p in reader.pages:
-                    txt = p.extract_text() or ""
-                    pages_texts.append(txt)
-                full_text = "\n\n".join(pages_texts)
-                st.text_area(f"Preview: {f.name}", value=(full_text[:1000] + "...") if len(full_text)>1000 else full_text, height=200)
-                # chunk and optionally add to vector DB
-                chunks = chunk_text(full_text)
-                for c in chunks:
-                    st.session_state.messages.append({"role":"user","content": f"[file:{f.name}] " + c})
-                # optionally index chunks
-                if use_vector_memory and embedding_backend.startswith("local") and _HAS_SENT_TRANSFORMERS and _HAS_FAISS:
-                    vectors = embed_texts(chunks)
-                    metadatas = [{"source": f.name, "text": c} for c in chunks]
-                    add_to_faiss(vectors, metadatas)
-                    st.success(f"Indexed {len(chunks)} chunks to local FAISS")
-            except Exception as e:
-                st.error(f"Ошибка чтения PDF {f.name}: {e}")
-        elif ext in ["txt","py","md"]:
-            text = f.read().decode("utf-8", errors="ignore")
-            st.text_area(f"Preview: {f.name}", value=text[:2000], height=200)
-            chunks = chunk_text(text)
-            for c in chunks:
-                st.session_state.messages.append({"role":"user","content": f"[file:{f.name}] " + c})
-            if use_vector_memory and embedding_backend.startswith("local") and _HAS_SENT_TRANSFORMERS and _HAS_FAISS:
-                vectors = embed_texts(chunks)
-                metadatas = [{"source": f.name, "text": c} for c in chunks]
-                add_to_faiss(vectors, metadatas)
-                st.success(f"Indexed {len(chunks)} chunks to local FAISS")
-        elif ext == "csv":
-            try:
-                df = pd.read_csv(f)
-                st.dataframe(df.head(20))
-                text = df.to_csv(index=False)
-                chunks = chunk_text(text)
-                for c in chunks:
-                    st.session_state.messages.append({"role":"user","content": f"[file:{f.name}] " + c})
-            except Exception as e:
-                st.error(f"Ошибка парсинга CSV {f.name}: {e}")
-        elif ext == "json":
-            try:
-                txt = f.read().decode("utf-8", errors="ignore")
-                st.json(txt)
-                chunks = chunk_text(txt)
-                for c in chunks:
-                    st.session_state.messages.append({"role":"user","content": f"[file:{f.name}] " + c})
-            except Exception as e:
-                st.error(f"Ошибка парсинга JSON {f.name}: {e}")
+        elif file_extension.lower() in ['.csv']:
+            df = pd.read_csv(uploaded_file)
+            st.dataframe(df.head(10), use_container_width=True)  # Preview таблицы
+            preview = df.head(5).to_string(index=False) + "..." if len(df) > 5 else df.to_string(index=False)
+            content = df.to_json(orient='records')  # Полный JSON для промпта
+            file_type = "csv"
+            progress_bar.progress(1)
 
-# Show chat history (user & assistant only)
-st.write("### История чата")
-for msg in st.session_state.messages[1:]:
-    role = msg.get("role","user")
-    content = msg.get("content","")
-    if role == "user":
-        st.markdown(f"**User:** {content}")
-    elif role == "assistant":
-        st.markdown(f"**Assistant:** {content}")
-    else:
-        # show system/file messages lightly
-        st.markdown(f"*{role}*: {content[:400]}")
+        elif file_extension.lower() == '.json':
+            json_str = uploaded_file.read().decode("utf-8", errors="ignore")
+            json_data = pd.read_json(io.StringIO(json_str))
+            st.json(json_data.head().to_dict())  # Preview JSON
+            preview = str(json_data.head().to_dict())[:500] + "..."
+            content = json_str[:4000] + "..." if len(json_str) > 4000 else json_str
+            file_type = "json"
+            progress_bar.progress(1)
 
-<<<<<<< HEAD
-=======
-# Input
->>>>>>> ec519e13
-prompt = st.chat_input("Введите сообщение или команду (например: /summarize /search)")
+        else:  # .txt, .py, .md и т.д.
+            text = uploaded_file.read().decode("utf-8", errors="ignore")
+            preview = text[:500] + "..." if len(text) > 500 else text
+            content = text[:4000] + "..." if len(text) > 4000 else text
+            file_type = "text"
+            progress_bar.progress(1)
 
-if prompt:
-    st.session_state.messages.append({"role":"user","content":prompt})
-<<<<<<< HEAD
-    # убираем st.experimental_rerun()
+        return {"type": file_type, "preview": preview, "content": content, "no_error": True}
 
-=======
-    st.experimental_rerun()  # rerun to show the input immediately (simpler UX)
->>>>>>> ec519e13
+    except Exception as e:
+        logger.error(f"Ошибка обработки файла {uploaded_file.name}: {e}")
+        return {"error": f"Ошибка обработки: {str(e)}"}
 
-# Command buttons
-col1, col2, col3 = st.columns([1,1,2])
-with col1:
-    if st.button("Ответить (generate)"):
-        # build messages and call API
-        sys_prompt = SYSTEM_PROMPT.copy()
-        if thinking_mode:
-            sys_prompt["content"] += "\n\nPlease think step-by-step before answering."
+# =========================
+# Функция для сборки сообщений (с summarization для длинной истории)
+# =========================
+def build_messages(system_prompt, session_messages):
+    """Сборка сообщений для API. Если история длинная — summarization старой части."""
+    api_messages = [system_prompt]
 
-        # retrieve vector context if enabled and available
-        context_texts = []
-        if use_vector_memory and _HAS_SENT_TRANSFORMERS and _HAS_FAISS and st.session_state.faiss_index is not None:
-            # take last user message as query
-            last_user = next((m for m in reversed(st.session_state.messages) if m["role"]=="user"), None)
-            if last_user:
-                q = last_user["content"]
-                qv = embed_texts([q])
-                hits = query_faiss(qv, top_k=5)
-                if hits:
-                    st.info(f"Найдено {len(hits)} релевантных фрагментов из памяти.")
-                    for h in hits:
-                        context_texts.append(h["text"] if "text" in h else h.get("content",""))
-        # build API messages: system + optional retrieved + recent
-        api_msgs = [sys_prompt]
-        if context_texts:
-            retrieved = "\n\n---\n".join(context_texts)
-            api_msgs.append({"role":"system","content": f"Релевантные фрагменты из вашей базы знаний:\n{retrieved}"})
-        # include recent history but limit length
-        recent = st.session_state.messages[-MAX_HISTORY:]
-        for m in recent[1:]:
-            api_msgs.append({"role": m["role"], "content": m["content"]})
+    if len(session_messages) > MAX_HISTORY + 1:
+        # Разделяем на старую и новую историю
+        old_limit = MAX_HISTORY // 2
+        old_msgs = []
+        for msg in session_messages[1:1 + old_limit]:
+            if msg["role"] in ["user", "assistant"]:
+                if isinstance(msg["content"], str):
+                    old_msgs.append({"role": msg["role"], "content": msg["content"]})
+                else:  # Файловые сообщения
+                    text_content = " ".join([part["text"] for part in msg["content"] if isinstance(part, dict) and part.get("type") == "text"])
+                    old_msgs.append({"role": msg["role"], "content": text_content})
 
-        # model params based on mode
-        if mode == "creative":
-            temp = 0.9
-            max_tokens = 2000
-        elif mode == "precise":
-            temp = 0.15
-            max_tokens = 1500
-        else:
-            temp = 0.5
-            max_tokens = 1800
-        if thinking_mode:
-            temp = min(temp, 0.35)
-
-        with st.spinner("Генерирую ответ..."):
-            try:
-                completion = client.chat.completions.create(
-                    model=model_name,
-                    messages=api_msgs,
-                    temperature=temp,
-                    max_tokens=max_tokens
-                )
-                reply = completion.choices[0].message.content
-                st.session_state.messages.append({"role":"assistant","content":reply})
-                st.experimental_rerun()
-            except Exception as e:
-                st.error(f"Ошибка API: {e}")
-
-with col2:
-    if st.button("Summarize history"):
-        # Summarize older part of history to compress memory
-        if len(st.session_state.messages) <= 5:
-            st.warning("История короткая — нечего суммаризовать.")
-        else:
-            older = st.session_state.messages[1: max(1, len(st.session_state.messages)-10)]
-            old_texts = []
-            for m in older:
-                if isinstance(m.get("content"), str):
-                    old_texts.append(f"{m['role']}: {m['content']}")
-            summary_prompt = {"role":"system","content":"Суммаризуй следующие сообщения в 3-6 предложениях, выкопировав ключевые факты и предпочтения пользователя: " + "\n\n".join(old_texts)}
-            try:
-                summ = client.chat.completions.create(
-                    model=model_name,
-                    messages=[summary_prompt],
-                    temperature=0.2,
-                    max_tokens=400
-                )
-                summary_text = summ.choices[0].message.content
-                # delete older chunk and insert summary as system context
-                st.session_state.messages = [st.session_state.messages[0]] + st.session_state.messages[-10:]
-                st.session_state.messages.insert(1, {"role":"system","content": f"Summary of earlier conversation: {summary_text}"})
-                st.success("История суммаризована и вставлена как системное сообщение.")
-                st.experimental_rerun()
-            except Exception as e:
-                st.error(f"Ошибка суммаризации: {e}")
-
-with col3:
-    if st.button("Export chat as TXT"):
-        if len(st.session_state.messages) <= 1:
-            st.warning("Нет содержимого для экспорта.")
-        else:
-            out = io.StringIO()
-            for m in st.session_state.messages[1:]:
-                out.write(f"{m['role'].upper()}:\n{m['content']}\n\n")
-            st.download_button("Download chat", data=out.getvalue(), file_name="chat_export.txt", mime="text/plain")
-
-# Footer diagnostics
-st.markdown("---")
-st.markdown("**Diagnostics**")
-st.write(f"Model: {model_name} | Mode: {mode} | Thinking: {thinking_mode}")
-st.write(f"Messages in session: {len(st.session_state.messages)}")
-if use_vector_memory:
-    st.write(f"Local FAISS index present: {st.session_state.faiss_index is not None and _HAS_FAISS}")
-    st.write(f"Sentence-transformers available: {_HAS_SENT_TRANSFORMERS}")
-    st.write(f"faiss available: {_HAS_FAISS}")
-    st.write(f"qdrant available: {_HAS_QDRANT}; pinecone available: {_HAS_PINECONE}")
-
-st.caption("Подсказка: для векторной памяти включите local backend и установите sentence-transformers + faiss-cpu (см. requirements_optional.txt).")+        try:
+            # Summarization старой истории
+            summary_prompt = {"role": "system", "content": "Суммаризуй предыдущую историю чата кратко (1-2 абзаца), сохраняя ключевые моменты для контекста."}
+            model = st.session_state.get("model", "openrouter/sonoma-sky-alpha")
+            summary_completion = client.chat.completions.create(
+                model=model,
+                messages=[summary_prompt] + old_msgs,
+                max_tokens=500,
+                temperature=0.3
+            )
+            summary = summary_completion